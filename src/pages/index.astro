--- conflicted
+++ resolved
@@ -19,7 +19,6 @@
     <title>Vim 駅伝</title>
   </head>
   <body>
-<<<<<<< HEAD
     <main>
       <h1>Vim 駅伝</h1>
       <div class="py-5">
@@ -31,13 +30,6 @@
         <Articles articles={articles} />
       </div>
     </main>
-=======
-    <h1>Vim 駅伝</h1>
-    <h2>スケジュール</h2>
-    <Calendar events={events} client:load />
-    <h2>記事一覧</h2>
-    <Articles articles={articles} />
->>>>>>> 1351d13e
   </body>
 </html>
 
