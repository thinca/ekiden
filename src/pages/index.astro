---
import Articles from "../components/Articles.astro";
import Calendar from "../components/Calendar";

import content from "../content.json";

const articles = content.articles;
---

<html lang="ja">
  <head>
    <meta charset="utf-8" />
    <meta name="viewport" content="width=device-width" />
    <meta name="generator" content={Astro.generator} />
    <title>Vim 駅伝</title>
  </head>
  <body>
<<<<<<< HEAD
    <h1>Vim 駅伝</h1>
    <h2>スケジュール</h2>
    <Calendar articles={articles} client:load />
    <h2>記事一覧</h2>
    <Articles articles={articles} />
=======
    <main>
      <div class="tw-c-container">
        <h1>Vim 駅伝</h1>
        <div class="tw-c-section">
          <h2>スケジュール</h2>
          <Calendar events={events} client:load />
        </div>
        <div class="tw-c-section">
          <h2>記事一覧</h2>
          <Articles articles={articles} />
        </div>
      </div>
    </main>
>>>>>>> a2a232dc
  </body>
</html>

<style>
  main {
    @apply flex justify-center my-10 mx-20;
  }
  div.tw-c-container {
    @apply max-w-4xl flex-1;
  }
  div.tw-c-section {
    @apply py-5;
  }
  h1 {
    @apply text-4xl font-bold;
  }
  h2 {
    @apply text-2xl font-bold my-1;
  }
</style><|MERGE_RESOLUTION|>--- conflicted
+++ resolved
@@ -15,19 +15,12 @@
     <title>Vim 駅伝</title>
   </head>
   <body>
-<<<<<<< HEAD
-    <h1>Vim 駅伝</h1>
-    <h2>スケジュール</h2>
-    <Calendar articles={articles} client:load />
-    <h2>記事一覧</h2>
-    <Articles articles={articles} />
-=======
     <main>
       <div class="tw-c-container">
         <h1>Vim 駅伝</h1>
         <div class="tw-c-section">
           <h2>スケジュール</h2>
-          <Calendar events={events} client:load />
+          <Calendar articles={articles} client:load />
         </div>
         <div class="tw-c-section">
           <h2>記事一覧</h2>
@@ -35,7 +28,6 @@
         </div>
       </div>
     </main>
->>>>>>> a2a232dc
   </body>
 </html>
 
