---
import dayjs from "dayjs";

export type ArticleProps = {
  title: string;
  date: string;
  author: string;
  url: string | null;
  firstDay?: boolean;
  opened?: boolean;
  githubUser?: string;
  issueNumber?: number;
};

type Props = ArticleProps;

const { title, date, author, url, firstDay, opened } = Astro.props;

const published = dayjs() >= dayjs(date);
---

<div class="container">
  {
    firstDay && (
      <div class="month">
        <div class="date opened">{dayjs(date).month() + 1}月</div>
      </div>
    )
  }
  <a href={published ? url : opened ? url : "#"} class="article">
    <div class:list={["date", { opened, published }]}>
      {dayjs(date).date()}日
    </div>
    <div class="metadata">
      <div class="author">{author}</div>
      <div class="title">{title}</div>
    </div>
  </a>
</div>

<style>
  * {
    box-sizing: border-box;
    padding: 0;
    margin: 0;
  }

  .opened {
    background: #666 !important;
  }

  .published {
    background: #2a9bdd !important;
    box-shadow: 2px 2px 2px #444;
  }

  .container {
    --date-r: 20px;
    --date-my: 40px;
    --date-mx: 40px;
    --date-fs: 1rem;
    --timeline-w: 10px;
    --timeline-m: calc(var(--date-r) - var(--timeline-w) / 2);
    --author-h: 30px;
    --triangle-h: calc(var(--date-my) + var(--date-r) - var(--author-h));
    --triangle-w: calc(var(--date-mx) + var(--date-r));
    --triangle-a: calc(0deg - atan2(var(--triangle-h), var(--triangle-w)));
    --triangle-l: calc(var(--triangle-w) / cos(var(--triangle-a)));
  }

  .month {
    --date-r: 40px;
    --date-mx: 20px;
    --date-my: 20px;
    --date-fs: 1.4rem;
  }

  .article,
  .month {
<<<<<<< HEAD
    display: flex;
    min-height: calc(var(--date-my) * 2 + var(--date-r) * 2);
    align-items: center;
=======
    position: relative;
    display: flex;
    min-height: calc(var(--date-my) * 2 + var(--date-r) * 2);
    align-items: start;
    overflow: hidden;
>>>>>>> 854730a0
  }

  .article:hover {
    --date-r: 30px;
    --date-mx: 30px;
    --date-my: 30px;
    --date-fs: 1.4rem;
  }

  .date {
    display: flex;
<<<<<<< HEAD
=======
    font-family: "Kaushan Script", "Yuji Syuku", serif;
>>>>>>> 854730a0
    font-size: var(--date-fs);
    min-width: calc(var(--date-r) * 2);
    min-height: calc(var(--date-r) * 2);
    justify-content: center;
    align-items: center;
    border-radius: var(--date-r);
    color: white;
    margin: var(--date-my) var(--date-mx);
    background: #11405b;
    transition: all 0.3s;
  }

  .date::before {
    position: absolute;
    content: " ";
<<<<<<< HEAD
    min-height: calc(var(--date-my) * 2 + var(--date-r) * 2);
=======
    min-height: 65535px;
>>>>>>> 854730a0
    background: #666;
    width: var(--timeline-w);
    z-index: -1;
  }

  .article .date::after {
    position: absolute;
    content: " ";
    background: #666;
    width: var(--triangle-l);
    transform: rotate(var(--triangle-a)) translate(50%, 0);
    height: 1px;
    z-index: -1;
  }

  .metadata {
    min-height: calc(var(--date-my) * 2 + var(--date-r) * 2);
    width: 100%;
    color: #333;
  }

  .author {
    height: var(--author-h);
    border-bottom: 1px #333 solid;
    display: flex;
    align-items: end;
  }
</style><|MERGE_RESOLUTION|>--- conflicted
+++ resolved
@@ -77,17 +77,11 @@
 
   .article,
   .month {
-<<<<<<< HEAD
-    display: flex;
-    min-height: calc(var(--date-my) * 2 + var(--date-r) * 2);
-    align-items: center;
-=======
     position: relative;
     display: flex;
     min-height: calc(var(--date-my) * 2 + var(--date-r) * 2);
     align-items: start;
     overflow: hidden;
->>>>>>> 854730a0
   }
 
   .article:hover {
@@ -99,10 +93,7 @@
 
   .date {
     display: flex;
-<<<<<<< HEAD
-=======
     font-family: "Kaushan Script", "Yuji Syuku", serif;
->>>>>>> 854730a0
     font-size: var(--date-fs);
     min-width: calc(var(--date-r) * 2);
     min-height: calc(var(--date-r) * 2);
@@ -118,11 +109,7 @@
   .date::before {
     position: absolute;
     content: " ";
-<<<<<<< HEAD
-    min-height: calc(var(--date-my) * 2 + var(--date-r) * 2);
-=======
     min-height: 65535px;
->>>>>>> 854730a0
     background: #666;
     width: var(--timeline-w);
     z-index: -1;
