---
<<<<<<< HEAD
export type ArticleProps = {
  title: string,
  date: string,
  author: string,
  url?: string,
  published: boolean
}

type Props = ArticleProps

const {title, date, author, url, published} = Astro.props;
=======
export type Article = {
  title: string;
  date: string;
  author: string;
  url?: string;
  published: boolean;
};

type Props = Article;
>>>>>>> 1351d13e

const { title, date, author, url, published } = Astro.props;
---

<tr>
  <td>{date}</td>
  <td>{author}</td>
  <td>{url && published ? <a href={url}>{title}</a> : title}</td>
</tr><|MERGE_RESOLUTION|>--- conflicted
+++ resolved
@@ -1,18 +1,5 @@
 ---
-<<<<<<< HEAD
 export type ArticleProps = {
-  title: string,
-  date: string,
-  author: string,
-  url?: string,
-  published: boolean
-}
-
-type Props = ArticleProps
-
-const {title, date, author, url, published} = Astro.props;
-=======
-export type Article = {
   title: string;
   date: string;
   author: string;
@@ -20,8 +7,7 @@
   published: boolean;
 };
 
-type Props = Article;
->>>>>>> 1351d13e
+type Props = ArticleProps;
 
 const { title, date, author, url, published } = Astro.props;
 ---
