---
import Article, { Article as TArticle } from "./Article.astro";

type Props = {
  articles: TArticle[];
};

const { articles } = Astro.props;
---

<<<<<<< HEAD

<table class="w-full">
  <thead class="text-left">
    <tr class="flex flex-row">
      <th class="basis-1/6">Date</th>
      <th class="basis-1/6">Author</th>
      <th class="basis-2/3">Title</th>
    </tr>
  </thead>
=======
<table>
>>>>>>> 1351d13e
  <tbody>
    {articles.map((article) => <Article {...article} />)}
  </tbody>
</table><|MERGE_RESOLUTION|>--- conflicted
+++ resolved
@@ -8,8 +8,6 @@
 const { articles } = Astro.props;
 ---
 
-<<<<<<< HEAD
-
 <table class="w-full">
   <thead class="text-left">
     <tr class="flex flex-row">
@@ -18,9 +16,6 @@
       <th class="basis-2/3">Title</th>
     </tr>
   </thead>
-=======
-<table>
->>>>>>> 1351d13e
   <tbody>
     {articles.map((article) => <Article {...article} />)}
   </tbody>
