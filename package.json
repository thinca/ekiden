--- conflicted
+++ resolved
@@ -38,13 +38,8 @@
     "prettier-plugin-astro": "^0.13.0",
     "prettier-plugin-svelte": "^3.2.3",
     "prettier-plugin-tailwindcss": "^0.5.14",
-<<<<<<< HEAD
     "type-fest": "^4.18.0",
-    "typescript": "^5.4.4",
-=======
-    "type-fest": "^4.16.0",
     "typescript": "^5.4.5",
->>>>>>> 16d4cc0e
     "typescript-eslint-parser-for-extra-files": "^0.6.0"
   }
 }