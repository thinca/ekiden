--- conflicted
+++ resolved
@@ -12,13 +12,8 @@
     specifier: ^4.0.5
     version: 4.0.5
   '@astrojs/svelte':
-<<<<<<< HEAD
-    specifier: ^5.0.3
-    version: 5.0.3(astro@4.4.9)(svelte@4.2.12)(typescript@5.3.3)(vite@5.1.4)
-=======
     specifier: ^5.2.0
     version: 5.2.0(astro@4.4.4)(svelte@4.2.12)(typescript@5.3.3)(vite@5.1.4)
->>>>>>> 7aca1972
   '@astrojs/tailwind':
     specifier: ^5.1.0
     version: 5.1.0(astro@4.4.9)(tailwindcss@3.4.1)
@@ -189,13 +184,8 @@
       kleur: 4.1.5
     dev: false
 
-<<<<<<< HEAD
-  /@astrojs/svelte@5.0.3(astro@4.4.9)(svelte@4.2.12)(typescript@5.3.3)(vite@5.1.4):
-    resolution: {integrity: sha512-6TUBRUxmsEczKPBT6oDUAfvzuFCmITuhZfKPT5ZtOOyj9XOVnEnj/Iobd3ajKUbpWNYX7qZVAd1KMkmJc1Nhsg==}
-=======
   /@astrojs/svelte@5.2.0(astro@4.4.4)(svelte@4.2.12)(typescript@5.3.3)(vite@5.1.4):
     resolution: {integrity: sha512-GmwbXks2WMkmAfl0rlPM/2gA1RtmZzjGV2mOceV3g7QNyjIsSYBPKrlEnSFnuR+YMvlAtWdbMFBsb3gtGxnTTg==}
->>>>>>> 7aca1972
     engines: {node: '>=18.14.1'}
     peerDependencies:
       astro: ^4.0.0
