import { defineConfig } from "astro/config";

// https://astro.build/config
import react from "@astrojs/react";
import tailwind from "@astrojs/tailwind";

export default defineConfig({
<<<<<<< HEAD
  site: "https://peacock0803sz.github.io/ekiden/",
  base: "/ekiden",
  integrations: [react(), tailwind()],
});
=======
  integrations: [react()],
  base: "/ekiden",
});
>>>>>>> 804af6dd
<|MERGE_RESOLUTION|>--- conflicted
+++ resolved
@@ -5,13 +5,6 @@
 import tailwind from "@astrojs/tailwind";
 
 export default defineConfig({
-<<<<<<< HEAD
-  site: "https://peacock0803sz.github.io/ekiden/",
   base: "/ekiden",
   integrations: [react(), tailwind()],
-});
-=======
-  integrations: [react()],
-  base: "/ekiden",
-});
->>>>>>> 804af6dd
+});