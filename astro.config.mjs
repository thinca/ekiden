--- conflicted
+++ resolved
@@ -5,12 +5,6 @@
 
 // https://astro.build/config
 export default defineConfig({
-<<<<<<< HEAD
   base: "/ekiden",
   integrations: [react()]
-});
-=======
-  integrations: [react()],
-  base: "/ekiden",
-});
->>>>>>> 804af6dd
+});